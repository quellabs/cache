<?php
	
	namespace Quellabs\Contracts\AOP;
	
	use Symfony\Component\HttpFoundation\Request;
	
	/**
	 * Interface for context objects that encapsulate information about a method call.
	 * Used in AOP (Aspect-Oriented Programming) scenarios to provide
	 * interceptors and decorators with complete method execution context.
	 */
	interface MethodContext extends \Quellabs\Contracts\Context\MethodContext {
		
		/**
<<<<<<< HEAD
		 * Get the controller object
		 * @return object
		 */
		public function getController(): object;
		
		/**
		 * Get the name of the method being called.
		 * @return string The method name
		 */
		public function getMethod(): string;
=======
		 * Get the class object
		 * @return object The class being called
		 */
		public function getClass(): object;
>>>>>>> a1f02d5c
		
		/**
		 * Get all arguments passed to the method.
		 * @return array Array of method arguments in order
		 */
		public function getArguments(): array;
		
		/**
		 * Returns the request object
		 * @return Request
		 */
		public function getRequest(): Request;
		
		/**
		 * Sets the request object
		 * @param Request $request
		 * @return void
		 */
		public function setRequest(Request $request): void;
	}<|MERGE_RESOLUTION|>--- conflicted
+++ resolved
@@ -12,23 +12,10 @@
 	interface MethodContext extends \Quellabs\Contracts\Context\MethodContext {
 		
 		/**
-<<<<<<< HEAD
-		 * Get the controller object
-		 * @return object
-		 */
-		public function getController(): object;
-		
-		/**
-		 * Get the name of the method being called.
-		 * @return string The method name
-		 */
-		public function getMethod(): string;
-=======
 		 * Get the class object
 		 * @return object The class being called
 		 */
 		public function getClass(): object;
->>>>>>> a1f02d5c
 		
 		/**
 		 * Get all arguments passed to the method.
